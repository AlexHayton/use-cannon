--- conflicted
+++ resolved
@@ -1,11 +1,7 @@
 import * as THREE from 'three'
 import React from 'react'
 import { Canvas, useFrame } from 'react-three-fiber'
-<<<<<<< HEAD
-import { Physics, useSphere, useBox, useLockConstraint, usePointToPointConstraint } from '../../../dist/index'
-=======
-import { Physics, useSphere, useBox, useSpring } from 'use-cannon'
->>>>>>> a7d93f17
+import { Physics, useSphere, useBox, usePointToPointConstraint } from '../../../dist/index'
 
 const Link = ({ parentRef, ...props }) => {
   const chainSize = [0.5, 1, 0.5]
@@ -62,7 +58,7 @@
 
 const Chain = props => {
   return (
-    <Handle isHandle={true}>
+    <Handle>
       {ref => (
         <ChainLink ref={ref}>
           {ref => (
