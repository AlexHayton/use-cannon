import React, { Suspense, useState, useRef, useEffect } from 'react'
import { Canvas, useFrame, useThree, Dom, extend } from 'react-three-fiber'
import { Physics, useSphere, useBox, useRaycastAll } from 'use-cannon'
import { Vector3 } from 'three'
import { OrbitControls } from 'three/examples/jsm/controls/OrbitControls'

extend({ OrbitControls })

function Plane(props) {
  return (
    <group {...props}>
      <mesh>
        <planeBufferGeometry attach="geometry" args={[8, 8]} />
        <meshBasicMaterial attach="material" color="#FFD3A5" />
      </mesh>
      <mesh receiveShadow>
        <planeBufferGeometry attach="geometry" args={[8, 8]} />
        <shadowMaterial attach="material" color="#f8cd7e" />
      </mesh>
    </group>
  )
}

<<<<<<< HEAD
function Sphere({ radius, position }) {
  const [ref, api] = useSphere(() => ({ type: 'Static', args: radius, position }))
=======
function Sphere({ position }) {
  const [ref, api] = useSphere(() => ({ type: 'Static', position, args: 0.5 }))
>>>>>>> 1d45e6a4
  useFrame(({ clock: { elapsedTime } }) => {
    api.position.set(position[0], position[1], Math.sin(elapsedTime / 3) * 2)
  })
  return (
    <mesh castShadow ref={ref}>
      <sphereBufferGeometry attach="geometry" args={[radius, 32, 32]} />
      <meshNormalMaterial attach="material" />
    </mesh>
  )
}

function Cube({ size, position }) {
  const [ref, api] = useBox(() => ({ type: 'Static', args: size.map((n) => n * 0.5), position }))
  useFrame(({ clock: { elapsedTime } }) => {
    api.position.set(Math.sin(elapsedTime / 2) * 2, position[1], position[2])
  })
  return (
    <mesh castShadow ref={ref} position={position}>
      <boxBufferGeometry attach="geometry" args={size} />
      <meshNormalMaterial attach="material" />
    </mesh>
  )
}

function Ray({ from, to, setHit }) {
  useRaycastAll({ from, to }, (result) => setHit(result))
  return (
    <line>
      <geometry
        attach="geometry"
        vertices={[from, to].map((v) => new Vector3(...v))}
        onUpdate={(self) => (self.verticesNeedUpdate = true)}
      />
      <lineBasicMaterial attach="material" color="black" />
    </line>
  )
}

function Text({ hit, screenSize }) {
  return (
    <Dom center={true} style={{ pointerEvents: 'none' }}>
      <pre>{JSON.stringify(hit, null, 2)}</pre>
    </Dom>
  )
}

function Raycast() {
  const [hit, setHit] = useState({})
  const { size } = useThree()

  return (
    <>
      <Ray from={[0, 0, 0]} to={[0, 1.5, 0]} setHit={setHit} />
      <Text hit={hit} screenSize={size} />
    </>
  )
}

const Camera = (props) => {
  const cameraRef = useRef()
  const controlsRef = useRef()
  const { gl, camera, setDefaultCamera } = useThree()
  useEffect(() => void cameraRef.current ?? setDefaultCamera(cameraRef.current))
  useFrame(() => {
    if (cameraRef.current && controlsRef.current) {
      cameraRef.current.updateMatrixWorld()
      controlsRef.current.update()
    }
  })

  return (
    <>
      <perspectiveCamera {...props} ref={cameraRef} position={[0, -10, 10]} />
      <orbitControls
        autoRotate
        enableDamping
        ref={controlsRef}
        args={[camera, gl.domElement]}
        dampingFactor={0.2}
        rotateSpeed={0.5}
        minPolarAngle={Math.PI / 3}
        maxPolarAngle={Math.PI / 3}
      />
    </>
  )
}

export default () => (
  <Canvas shadowMap gl={{ alpha: false }}>
    <Camera />
    <color attach="background" args={['#fcb89d']} />
    <hemisphereLight intensity={0.35} />
    <spotLight
      position={[0, 10, 0]}
      angle={1}
      penumbra={0.5}
      intensity={2}
      castShadow
      shadow-mapSize-width={1028}
      shadow-mapSize-height={1028}
    />
    <Suspense fallback={null}>
      <Physics iterations={6}>
        <Plane rotation={[-Math.PI / 2, 0, 0]} />
        <Sphere radius={0.5} position={[0, 1.5, 0]} />
        <Cube size={[0.75, 0.75, 0.75]} position={[0, 1.5, 0]} />
        <Raycast />
      </Physics>
    </Suspense>
  </Canvas>
)<|MERGE_RESOLUTION|>--- conflicted
+++ resolved
@@ -21,13 +21,8 @@
   )
 }
 
-<<<<<<< HEAD
 function Sphere({ radius, position }) {
   const [ref, api] = useSphere(() => ({ type: 'Static', args: radius, position }))
-=======
-function Sphere({ position }) {
-  const [ref, api] = useSphere(() => ({ type: 'Static', position, args: 0.5 }))
->>>>>>> 1d45e6a4
   useFrame(({ clock: { elapsedTime } }) => {
     api.position.set(position[0], position[1], Math.sin(elapsedTime / 3) * 2)
   })
