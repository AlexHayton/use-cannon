--- conflicted
+++ resolved
@@ -2,11 +2,7 @@
 import ReactDOM from 'react-dom'
 import React, { useMemo } from 'react'
 import { Canvas, useFrame } from 'react-three-fiber'
-<<<<<<< HEAD
-import { Physics, useBox, usePlane, useSphere } from 'use-cannon'
-=======
 import { Physics, useBox, usePlane, useSphere } from '../../dist/index'
->>>>>>> 2315f50f
 import niceColors from 'nice-color-palettes'
 import './styles.css'
 
@@ -14,22 +10,13 @@
   return (
     <mesh ref={usePlane(() => ({ mass: 0, ...props }))[0]} receiveShadow>
       <planeBufferGeometry attach="geometry" args={[1000, 1000]} />
-<<<<<<< HEAD
       <meshPhongMaterial attach="material" color={color} />
-=======
-      <meshPhongMaterial attach="material" color="indianred" />
->>>>>>> 2315f50f
     </mesh>
   )
 }
 
 function Box() {
-<<<<<<< HEAD
-  const [ref, api] = useBox(() => ({ mass: 1000, args: [2, 2, 2] }))
-  // Make it run circles
-=======
   const [ref, api] = useBox(() => ({ mass: 1, args: [2, 2, 2], isKinematic: true }))
->>>>>>> 2315f50f
   useFrame(state => {
     const t = state.clock.getElapsedTime()
     api.setPosition(Math.sin(t * 2) * 5, Math.cos(t * 2) * 5, 3)
@@ -44,11 +31,7 @@
 }
 
 function InstancedSpheres({ number = 100 }) {
-<<<<<<< HEAD
   const [ref] = useSphere(index => ({
-=======
-  const [ref] = useSphere((ref, index) => ({
->>>>>>> 2315f50f
     mass: 1,
     position: [Math.random() - 0.5, Math.random() - 0.5, index * 2],
     args: 1,
@@ -106,11 +89,7 @@
       shadow-mapSize-width={256}
       shadow-mapSize-height={256}
     />
-<<<<<<< HEAD
     <Physics gravity={[0, 0, -30]}>
-=======
-    <Physics gravity={[0, 0, -15]}>
->>>>>>> 2315f50f
       <Walls />
       <Box />
       <InstancedSpheres number={100} />
