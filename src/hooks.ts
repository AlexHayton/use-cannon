import * as THREE from 'three'
import React, { useLayoutEffect, useContext, useRef, useMemo, useEffect, useState } from 'react'
import { useFrame } from 'react-three-fiber'
import { Buffers } from './Provider'
import { context, Event } from './index'

type AtomicProps = {
  mass?: number
  linearDamping?: number
  angularDamping?: number
  allowSleep?: boolean
  sleepSpeedLimit?: number
  sleepTimeLimit?: number
  collisionFilterGroup?: number
  collisionFilterMask?: number
  fixedRotation?: boolean
}

type BodyProps = AtomicProps & {
  args?: any
  position?: number[]
  rotation?: number[]
  velocity?: number[]
  angularVelocity?: number[]
  scale?: number[]
  type?: 'Dynamic' | 'Static' | 'Kinematic'
  onCollide?: (e: Event) => void
}

type ShapeType =
  | 'Plane'
  | 'Box'
  | 'Cylinder'
  | 'Heightfield'
  | 'Particle'
  | 'Sphere'
  | 'Trimesh'
  | 'ConvexPolyhedron'
type PlaneProps = BodyProps & {}
type BoxProps = BodyProps & { args?: number[] }
type CylinderProps = BodyProps & { args?: [number, number, number, number] }
type ParticleProps = BodyProps & {}
type SphereProps = BodyProps & { args?: number }
type TrimeshProps = BodyProps & {
  args?: THREE.Geometry | [(THREE.Vector3 | number[])[], (THREE.Face3 | number[])[]]
}
type HeightfieldProps = BodyProps & {
  args?: [number[], { minValue?: number; maxValue?: number; elementSize?: number }]
}
type ConvexPolyhedronProps = BodyProps & {
  args?: THREE.Geometry | [(THREE.Vector3 | number[])[], (THREE.Face3 | number[])[]]
}

type BodyFn = (index: number) => BodyProps
type PlaneFn = (index: number) => PlaneProps
type BoxFn = (index: number) => BoxProps
type CylinderFn = (index: number) => CylinderProps
type HeightfieldFn = (index: number) => HeightfieldProps
type ParticleFn = (index: number) => ParticleProps
type SphereFn = (index: number) => SphereProps
type TrimeshFn = (index: number) => TrimeshProps
type ConvexPolyhedronFn = (index: number) => ConvexPolyhedronProps
type ArgFn = (props: any) => any[]

type WorkerVec = {
  set: (x: number, y: number, z: number) => void
  copy: ({ x, y, z }: THREE.Vector3 | THREE.Euler) => void
}

type WorkerApi = AtomicProps & {
  position: WorkerVec
  rotation: WorkerVec
  velocity: WorkerVec
  angularVelocity: WorkerVec
  applyForce: (force: number[], worldPoint: number[]) => void
  applyImpulse: (impulse: number[], worldPoint: number[]) => void
  applyLocalForce: (force: number[], localPoint: number[]) => void
  applyLocalImpulse: (impulse: number[], localPoint: number[]) => void
}

type Api = [React.MutableRefObject<THREE.Object3D | undefined>, WorkerApi]

type ConstraintTypes = 'PointToPoint' | 'ConeTwist' | 'Distance' | 'Hinge' | 'Lock'

type ConstraintOptns = { maxForce?: number; collideConnected?: boolean; wakeUpBodies?: boolean }

type PointToPointConstraintOpts = ConstraintOptns & {
  pivotA: number[]
  pivotB: number[]
}

type ConeTwistConstraintOpts = ConstraintOptns & {
  pivotA?: number[]
  axisA?: number[]
  pivotB?: number[]
  axisB?: number[]
}
type DistanceConstraintOpts = ConstraintOptns & { distance?: number }

type HingeConstraintOpts = ConstraintOptns & {
  pivotA?: number[]
  axisA?: number[]
  pivotB?: number[]
  axisB?: number[]
}

type LockConstraintOpts = ConstraintOptns & {}

const temp = new THREE.Object3D()

function prepare(object: THREE.Object3D, props: BodyProps, argFn: ArgFn) {
  props.args = argFn(props.args)
  object.position.set(...((props.position || [0, 0, 0]) as [number, number, number]))
  object.rotation.set(...((props.rotation || [0, 0, 0]) as [number, number, number]))
  object.scale.set(...((props.scale || [1, 1, 1]) as [number, number, number]))
  return props
}

function apply(object: THREE.Object3D, index: number, buffers: Buffers) {
  if (index !== undefined) {
    object.position.fromArray(buffers.positions, index * 3)
    object.quaternion.fromArray(buffers.quaternions, index * 4)
  }
}

function useBody(type: ShapeType, fn: BodyFn, argFn: ArgFn, deps: any[] = []): Api {
  const ref = useRef<THREE.Object3D>((null as unknown) as THREE.Object3D)
  const { worker, bodies, buffers, refs, events } = useContext(context)

  useLayoutEffect(() => {
    const object = ref.current
    const currentWorker = worker
    let uuid: string[] = [object.uuid],
      props: BodyProps[]

    if (object instanceof THREE.InstancedMesh) {
      // Why? Because @mrdoob did it in his example ...
      object.instanceMatrix.setUsage(THREE.DynamicDrawUsage)
      uuid = new Array(object.count).fill(0).map((_, i) => `${object.uuid}/${i}`)
      props = uuid.map((id, i) => {
        const props = prepare(temp, fn(i), argFn)
        temp.updateMatrix()
        object.setMatrixAt(i, temp.matrix)
        object.instanceMatrix.needsUpdate = true
        return props
      })
    } else props = [prepare(object, fn(0), argFn)]

    props.forEach((props, index) => {
      if (props.onCollide) {
        refs[uuid[index]] = object
        events[uuid[index]] = props.onCollide
        ;(props as any).onCollide = true
      }
    })

    // Register on mount, unregister on unmount
    currentWorker.postMessage({ op: 'addBodies', type, uuid, props })
    return () => {
      props.forEach((props, index) => {
        delete refs[uuid[index]]
        if (props.onCollide) delete events[uuid[index]]
      })
      currentWorker.postMessage({ op: 'removeBodies', uuid })
    }
  }, deps) // eslint-disable-line react-hooks/exhaustive-deps

  useFrame(() => {
    if (ref.current && buffers.positions.length && buffers.quaternions.length) {
      if (ref.current instanceof THREE.InstancedMesh) {
        for (let i = 0; i < ref.current.count; i++) {
          const index = bodies.current[`${ref.current.uuid}/${i}`]
          if (index !== undefined) {
            apply(temp, index, buffers)
            temp.updateMatrix()
            ref.current.setMatrixAt(i, temp.matrix)
          }
          ref.current.instanceMatrix.needsUpdate = true
        }
      } else apply(ref.current, bodies.current[ref.current.uuid], buffers)
    }
  })

  const api = useMemo(() => {
    const getUUID = (index?: number) =>
      index !== undefined ? `${ref.current.uuid}/${index}` : ref.current.uuid
    const post = (op: string, index: number | undefined, props: any) =>
      ref.current && worker.postMessage({ op, uuid: getUUID(index), props })
    const makeVec = (op: string, index: number | undefined) => ({
      set: (x: number, y: number, z: number) => post(op, index, [x, y, z]),
      copy: ({ x, y, z }: THREE.Vector3 | THREE.Euler) => post(op, index, [x, y, z]),
    })

    function makeApi(index?: number): WorkerApi {
      return {
        // Vectors
        position: makeVec('setPosition', index),
        rotation: makeVec('setRotation', index),
        velocity: makeVec('setVelocity', index),
        angularVelocity: makeVec('setAngularVelocity', index),
        // Setters
        set mass(value: number) {
          post('setMass', index, value)
        },
        set linearDamping(value: number) {
          post('setLinearDamping', index, value)
        },
        set angularDamping(value: number) {
          post('setAngularDamping', index, value)
        },
        set allowSleep(value: boolean) {
          post('setAllowSleep', index, value)
        },
        set sleepSpeedLimit(value: number) {
          post('setSleepSpeedLimit', index, value)
        },
        set sleepTimeLimit(value: number) {
          post('setSleepTimeLimit', index, value)
        },
        set collisionFilterGroup(value: number) {
          post('setCollisionFilterGroup', index, value)
        },
        set collisionFilterMask(value: number) {
          post('setCollisionFilterMask', index, value)
        },
        set fixedRotation(value: boolean) {
          post('setFixedRotation', index, value)
        },
        // Apply functions
        applyForce(force: number[], worldPoint: number[]) {
          post('applyForce', index, [force, worldPoint])
        },
        applyImpulse(impulse: number[], worldPoint: number[]) {
          post('applyImpulse', index, [impulse, worldPoint])
        },
        applyLocalForce(force: number[], localPoint: number[]) {
          post('applyLocalForce', index, [force, localPoint])
        },
        applyLocalImpulse(impulse: number[], localPoint: number[]) {
          post('applyLocalImpulse', index, [impulse, localPoint])
        },
      }
    }

    const cache: { [index: number]: WorkerApi } = {}
    return {
      ...makeApi(undefined),
      at: (index: number) => cache[index] || (cache[index] = makeApi(index)),
    }
  }, [])
  return [ref, api]
}

export function usePlane(fn: PlaneFn, deps: any[] = []) {
  return useBody('Plane', fn, () => [], deps)
}
export function useBox(fn: BoxFn, deps: any[] = []) {
  return useBody('Box', fn, args => args || [0.5, 0.5, 0.5], deps)
}
export function useCylinder(fn: CylinderFn, deps: any[] = []) {
  return useBody('Cylinder', fn, args => args, deps)
}
export function useHeightfield(fn: HeightfieldFn, deps: any[] = []) {
  return useBody('Heightfield', fn, args => args, deps)
}
export function useParticle(fn: ParticleFn, deps: any[] = []) {
  return useBody('Particle', fn, () => [], deps)
}
export function useSphere(fn: SphereFn, deps: any[] = []) {
  return useBody('Sphere', fn, radius => [radius ?? 1], deps)
}
export function useTrimesh(fn: TrimeshFn, deps: any[] = []) {
  return useBody(
    'Trimesh',
    fn,
    args => {
      const vertices = args instanceof THREE.Geometry ? args.vertices : args[0]
      const indices = args instanceof THREE.Geometry ? args.faces : args[1]
      return [
        vertices.map((v: any) => (v instanceof THREE.Vector3 ? [v.x, v.y, v.z] : v)),
        indices.map((i: any) => (i instanceof THREE.Face3 ? [i.a, i.b, i.c] : i)),
      ]
    },
    deps
  )
}
export function useConvexPolyhedron(fn: ConvexPolyhedronFn, deps: any[] = []) {
  return useBody(
    'ConvexPolyhedron',
    fn,
    args => {
      const vertices = args instanceof THREE.Geometry ? args.vertices : args[0]
      const faces = args instanceof THREE.Geometry ? args.faces : args[1]
      const normals = args instanceof THREE.Geometry ? args.faces.map(f => f.normal) : args[2]
      return [
        vertices.map((v: any) => (v instanceof THREE.Vector3 ? [v.x, v.y, v.z] : v)),
        faces.map((f: any) => (f instanceof THREE.Face3 ? [f.a, f.b, f.c] : f)),
        normals && normals.map((n: any) => (n instanceof THREE.Vector3 ? [n.x, n.y, n.z] : n)),
      ]
    },
    deps
  )
}

function useConstraint(
  type: ConstraintTypes,
  bodyA: React.MutableRefObject<THREE.Object3D | undefined>,
  bodyB: React.MutableRefObject<THREE.Object3D | undefined>,
  optns: any = {},
  deps: any[] = []
) {
  const { worker } = useContext(context)
  const [uuid] = useState(() => THREE.MathUtils.generateUUID())

  useEffect(() => {
    if (bodyA.current && bodyB.current) {
      worker.postMessage({
        op: 'addConstraint',
        uuid,
        type: type,
        props: [bodyA.current.uuid, bodyB.current.uuid, optns],
      })
      return () => worker.postMessage({ op: 'removeConstraint', uuid })
    }
  }, deps)
}

<<<<<<< HEAD
type LockConstraintOpts = ConstraintOptns & {}

type ConstraintApi = [
  React.MutableRefObject<THREE.Object3D | undefined>,
  React.MutableRefObject<THREE.Object3D | undefined>,
  {
    enable: () => void
    disable: () => void
  }
]

=======
>>>>>>> a76d8888
export function usePointToPointConstraint(
  bodyA: React.MutableRefObject<THREE.Object3D | undefined>,
  bodyB: React.MutableRefObject<THREE.Object3D | undefined>,
  optns: PointToPointConstraintOpts,
  deps: any[]
) {
  return useConstraint('PointToPoint', bodyA, bodyB, optns, deps)
}
export function useConeTwistConstraint(
  bodyA: React.MutableRefObject<THREE.Object3D | undefined>,
  bodyB: React.MutableRefObject<THREE.Object3D | undefined>,
  optns: ConeTwistConstraintOpts,
  deps: any[]
) {
  return useConstraint('ConeTwist', bodyA, bodyB, optns, deps)
}
export function useDistanceConstraint(
  bodyA: React.MutableRefObject<THREE.Object3D | undefined>,
  bodyB: React.MutableRefObject<THREE.Object3D | undefined>,
  optns: DistanceConstraintOpts,
  deps: any[]
) {
  return useConstraint('Distance', bodyA, bodyB, optns, deps)
}
export function useHingeConstraint(
  bodyA: React.MutableRefObject<THREE.Object3D | undefined>,
  bodyB: React.MutableRefObject<THREE.Object3D | undefined>,
  optns: HingeConstraintOpts,
  deps: any[]
) {
  return useConstraint('Hinge', bodyA, bodyB, optns, deps)
}
export function useLockConstraint(
  bodyA: React.MutableRefObject<THREE.Object3D | undefined>,
  bodyB: React.MutableRefObject<THREE.Object3D | undefined>,
  optns: LockConstraintOpts,
  deps: any[]
) {
  return useConstraint('Lock', bodyA, bodyB, optns, deps)
}

<<<<<<< HEAD
function useConstraint(
  type: ConstraintTypes,
  bodyA: React.MutableRefObject<THREE.Object3D | undefined>,
  bodyB: React.MutableRefObject<THREE.Object3D | undefined>,
  optns: any = {},
  deps: any[] = []
): ConstraintApi {
  const { worker } = useContext(context)
  const uuid = THREE.MathUtils.generateUUID()

  if (bodyA === undefined || bodyA === null)
    bodyA = useRef<THREE.Object3D>((null as unknown) as THREE.Object3D)

  if (bodyB === undefined || bodyB === null)
    bodyB = useRef<THREE.Object3D>((null as unknown) as THREE.Object3D)

  useEffect(() => {
    if (bodyA.current && bodyB.current) {
      worker.postMessage({
        op: 'addConstraint',
        uuid,
        type: type,
        props: [bodyA.current.uuid, bodyB.current.uuid, optns],
      })
      return () => worker.postMessage({ op: 'removeConstraint', uuid })
    }
  }, deps)

  const api = useMemo(() => {
    return {
      enable() {
        worker.postMessage({
          op: 'enableConstraint',
          uuid,
        })
      },
      disable() {
        worker.postMessage({
          op: 'disableConstraint',
          uuid,
        })
      },
    }
  }, deps)

  return [bodyA, bodyB, api]
}

=======
>>>>>>> a76d8888
export function useSpring(
  bodyA: React.MutableRefObject<THREE.Object3D | undefined>,
  bodyB: React.MutableRefObject<THREE.Object3D | undefined>,
  optns: any = {},
  deps: any[] = []
) {
  const { worker, events } = useContext(context)
  const [uuid] = useState(() => THREE.MathUtils.generateUUID())

  useEffect(() => {
    if (bodyA.current && bodyB.current) {
      worker.postMessage({
        op: 'addSpring',
        uuid,
        props: [bodyA.current.uuid, bodyB.current.uuid, optns],
      })
      events[uuid] = () => {}
      return () => {
        worker.postMessage({ op: 'removeSpring', uuid })
        delete events[uuid]
      }
    }
  }, deps)
}<|MERGE_RESOLUTION|>--- conflicted
+++ resolved
@@ -302,32 +302,6 @@
   )
 }
 
-function useConstraint(
-  type: ConstraintTypes,
-  bodyA: React.MutableRefObject<THREE.Object3D | undefined>,
-  bodyB: React.MutableRefObject<THREE.Object3D | undefined>,
-  optns: any = {},
-  deps: any[] = []
-) {
-  const { worker } = useContext(context)
-  const [uuid] = useState(() => THREE.MathUtils.generateUUID())
-
-  useEffect(() => {
-    if (bodyA.current && bodyB.current) {
-      worker.postMessage({
-        op: 'addConstraint',
-        uuid,
-        type: type,
-        props: [bodyA.current.uuid, bodyB.current.uuid, optns],
-      })
-      return () => worker.postMessage({ op: 'removeConstraint', uuid })
-    }
-  }, deps)
-}
-
-<<<<<<< HEAD
-type LockConstraintOpts = ConstraintOptns & {}
-
 type ConstraintApi = [
   React.MutableRefObject<THREE.Object3D | undefined>,
   React.MutableRefObject<THREE.Object3D | undefined>,
@@ -337,50 +311,6 @@
   }
 ]
 
-=======
->>>>>>> a76d8888
-export function usePointToPointConstraint(
-  bodyA: React.MutableRefObject<THREE.Object3D | undefined>,
-  bodyB: React.MutableRefObject<THREE.Object3D | undefined>,
-  optns: PointToPointConstraintOpts,
-  deps: any[]
-) {
-  return useConstraint('PointToPoint', bodyA, bodyB, optns, deps)
-}
-export function useConeTwistConstraint(
-  bodyA: React.MutableRefObject<THREE.Object3D | undefined>,
-  bodyB: React.MutableRefObject<THREE.Object3D | undefined>,
-  optns: ConeTwistConstraintOpts,
-  deps: any[]
-) {
-  return useConstraint('ConeTwist', bodyA, bodyB, optns, deps)
-}
-export function useDistanceConstraint(
-  bodyA: React.MutableRefObject<THREE.Object3D | undefined>,
-  bodyB: React.MutableRefObject<THREE.Object3D | undefined>,
-  optns: DistanceConstraintOpts,
-  deps: any[]
-) {
-  return useConstraint('Distance', bodyA, bodyB, optns, deps)
-}
-export function useHingeConstraint(
-  bodyA: React.MutableRefObject<THREE.Object3D | undefined>,
-  bodyB: React.MutableRefObject<THREE.Object3D | undefined>,
-  optns: HingeConstraintOpts,
-  deps: any[]
-) {
-  return useConstraint('Hinge', bodyA, bodyB, optns, deps)
-}
-export function useLockConstraint(
-  bodyA: React.MutableRefObject<THREE.Object3D | undefined>,
-  bodyB: React.MutableRefObject<THREE.Object3D | undefined>,
-  optns: LockConstraintOpts,
-  deps: any[]
-) {
-  return useConstraint('Lock', bodyA, bodyB, optns, deps)
-}
-
-<<<<<<< HEAD
 function useConstraint(
   type: ConstraintTypes,
   bodyA: React.MutableRefObject<THREE.Object3D | undefined>,
@@ -429,8 +359,47 @@
   return [bodyA, bodyB, api]
 }
 
-=======
->>>>>>> a76d8888
+export function usePointToPointConstraint(
+  bodyA: React.MutableRefObject<THREE.Object3D | undefined>,
+  bodyB: React.MutableRefObject<THREE.Object3D | undefined>,
+  optns: PointToPointConstraintOpts,
+  deps: any[]
+) {
+  return useConstraint('PointToPoint', bodyA, bodyB, optns, deps)
+}
+export function useConeTwistConstraint(
+  bodyA: React.MutableRefObject<THREE.Object3D | undefined>,
+  bodyB: React.MutableRefObject<THREE.Object3D | undefined>,
+  optns: ConeTwistConstraintOpts,
+  deps: any[]
+) {
+  return useConstraint('ConeTwist', bodyA, bodyB, optns, deps)
+}
+export function useDistanceConstraint(
+  bodyA: React.MutableRefObject<THREE.Object3D | undefined>,
+  bodyB: React.MutableRefObject<THREE.Object3D | undefined>,
+  optns: DistanceConstraintOpts,
+  deps: any[]
+) {
+  return useConstraint('Distance', bodyA, bodyB, optns, deps)
+}
+export function useHingeConstraint(
+  bodyA: React.MutableRefObject<THREE.Object3D | undefined>,
+  bodyB: React.MutableRefObject<THREE.Object3D | undefined>,
+  optns: HingeConstraintOpts,
+  deps: any[]
+) {
+  return useConstraint('Hinge', bodyA, bodyB, optns, deps)
+}
+export function useLockConstraint(
+  bodyA: React.MutableRefObject<THREE.Object3D | undefined>,
+  bodyB: React.MutableRefObject<THREE.Object3D | undefined>,
+  optns: LockConstraintOpts,
+  deps: any[]
+) {
+  return useConstraint('Lock', bodyA, bodyB, optns, deps)
+}
+
 export function useSpring(
   bodyA: React.MutableRefObject<THREE.Object3D | undefined>,
   bodyB: React.MutableRefObject<THREE.Object3D | undefined>,
