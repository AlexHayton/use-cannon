--- conflicted
+++ resolved
@@ -35,48 +35,63 @@
   mass?: number
 }
 
-type ShapeType = 'Plane' | 'Box'
+type ShapeType = 'Plane' | 'Box' | 'Cylinder' | 'Heightfield' | 'Particle' | 'Sphere' | 'Trimesh'
 
 type BodyProps = ShapeProps & {
-  create?: (object: THREE.Object3D, index: number | undefined) => ShapeProps | void
+  args?: any
 }
 
 type PlaneProps = ShapeProps & {}
 
 type BoxProps = ShapeProps & {
-  halfExtents?: number[]
-}
-
-<<<<<<< HEAD
+  args?: {
+    halfExtents?: number[]
+  }
+}
+
+type CylinderProps = ShapeProps & {
+  args?: {
+    radiusTop?: number
+    radiusBottom?: number
+    height?: number
+    numSegments?: number
+  }
+}
+type HeightfieldProps = ShapeProps & {
+  args?: {
+    data?: number[]
+    options: {
+      minValue?: number
+      maxValue?: number
+      elementSize?: number
+    }
+  }
+}
+type ParticleProps = ShapeProps & {}
+
+type SphereProps = ShapeProps & {
+  args?: {
+    radius?: number
+  }
+}
+
+type TrimeshProps = ShapeProps & {
+  args?: {
+    vertices?: number[]
+    indices?: number[]
+  }
+}
+
 type BodyFn = (ref: THREE.Object3D, index?: number) => BodyProps
 type PlaneFn = (ref: THREE.Object3D, index?: number) => PlaneProps
 type BoxFn = (ref: THREE.Object3D, index?: number) => BoxProps
-=======
-type CylinderProps = ShapeProps & {
-  radiusTop?: number
-  radiusBottom?: number
-  height?: number
-  numSegments?: number
-}
-type HeightfieldProps = ShapeProps & {
-  data?: number[]
-  options: {
-    minValue?: number
-    maxValue?: number
-    elementSize?: number
-  }
-}
-type ParticleProps = ShapeProps & {}
-
-type SphereProps = ShapeProps & {
-  radius?: number
-}
-
-type TrimeshProps = ShapeProps & {
-  vertices?: number[]
-  indices?: number[]
-}
->>>>>>> f6a79422
+type CylinderFn = (ref: THREE.Object3D, index?: number) => CylinderProps
+type HeightfieldFn = (ref: THREE.Object3D, index?: number) => HeightfieldProps
+type ParticleFn = (ref: THREE.Object3D, index?: number) => ParticleProps
+type SphereFn = (ref: THREE.Object3D, index?: number) => SphereProps
+type TrimeshFn = (ref: THREE.Object3D, index?: number) => TrimeshProps
+
+type ArgFn = (props: any) => any[]
 
 type Api = [
   React.MutableRefObject<THREE.Object3D | undefined>,
@@ -164,7 +179,7 @@
   return <context.Provider value={api}>{children}</context.Provider>
 }
 
-export function useBody(type: ShapeType, fn: BodyFn, deps: any[] = []): Api {
+export function useBody(type: ShapeType, fn: BodyFn, argFn: ArgFn, deps: any[] = []): Api {
   const ref = useRef<THREE.Object3D>()
   const { worker, setRef } = useContext(context)
 
@@ -178,20 +193,23 @@
         // Why? Because @mrdoob did it in his example ...
         object.instanceMatrix.setUsage(THREE.DynamicDrawUsage)
         // Collect props
-        const props = uuid.map((id, i) => fn(object, i))
+        const props = uuid.map((id, i) => {
+          const props = fn(object, i)
+          props.args = argFn(props.args || {})
+          return props
+        })
         // Set start-up position values
         props.forEach(({ position, rotation, scale }, i) => {
           if (position || rotation || scale) {
             temp.position.set(...((position || [0, 0, 0]) as [number, number, number]))
             temp.rotation.set(...((rotation || [0, 0, 0]) as [number, number, number]))
-            //temp.scale.set(...((scale || [1, 1, 1]) as [number, number, number]))
+            temp.scale.set(...((scale || [1, 1, 1]) as [number, number, number]))
             temp.updateMatrix()
             object.setMatrixAt(i, temp.matrix)
             object.instanceMatrix.needsUpdate = true
           }
         })
         // Add bodies
-        console.log({ op: 'addBodies', uuid, type, props })
         currentWorker.postMessage({ op: 'addBodies', uuid, type, props })
         // Add refs to the collection
         setRef(refs => ({ ...refs, ...uuid.reduce((acc, i) => ({ ...acc, [i]: object }), {}) }))
@@ -210,6 +228,7 @@
         const uuid = object.uuid
         // Collect props
         const props = fn(object)
+        props.args = argFn(props.args || {})
         // Set start-up position values
         if (props.position) object.position.set(...(props.position as [number, number, number]))
         if (props.rotation) object.rotation.set(...(props.rotation as [number, number, number]))
@@ -265,34 +284,31 @@
 
   return [ref, api]
 }
-<<<<<<< HEAD
 
 export function usePlane(fn: PlaneFn, deps: any[] = []) {
-  return useBody('Plane', fn, deps)
+  return useBody('Plane', fn, () => [], deps)
 }
 
 export function useBox(fn: BoxFn, deps: any[] = []) {
-  return useBody('Box', fn, deps)
-=======
-export function usePlane(props: PlaneProps, deps: any[] = []) {
-  return useBody({ type: 'Plane', ...props }, deps)
-}
-export function useBox(props: BoxProps, deps: any[] = []) {
-  return useBody({ type: 'Box', ...props }, deps)
-}
-export function useCylinder(props: CylinderProps, deps: any[] = []) {
-  return useBody({ type: 'Cylinder', ...props }, deps)
-}
-export function useHeightfield(props: HeightfieldProps, deps: any[] = []) {
-  return useBody({ type: 'Heightfield', ...props }, deps)
-}
-export function useParticle(props: ParticleProps, deps: any[] = []) {
-  return useBody({ type: 'Particle', ...props }, deps)
-}
-export function useSphere(props: SphereProps, deps: any[] = []) {
-  return useBody({ type: 'Sphere', ...props }, deps)
-}
-export function useTrimesh(props: TrimeshProps, deps: any[] = []) {
-  return useBody({ type: 'Trimesh', ...props }, deps)
->>>>>>> f6a79422
+  return useBody('Box', fn, ({ halfExtents }) => halfExtents, deps)
+}
+export function useCylinder(fn: CylinderFn, deps: any[] = []) {
+  return useBody(
+    'Cylinder',
+    fn,
+    ({ radiusTop, radiusBottom, height, numSegments }) => [radiusTop, radiusBottom, height, numSegments],
+    deps
+  )
+}
+export function useHeightfield(fn: HeightfieldFn, deps: any[] = []) {
+  return useBody('Heightfield', fn, () => [], deps)
+}
+export function useParticle(fn: ParticleFn, deps: any[] = []) {
+  return useBody('Particle', fn, () => [], deps)
+}
+export function useSphere(fn: SphereFn, deps: any[] = []) {
+  return useBody('Sphere', fn, ({ radius }) => [radius], deps)
+}
+export function useTrimesh(fn: TrimeshFn, deps: any[] = []) {
+  return useBody('Trimesh', fn, ({ vertices, indices }) => [vertices, indices], deps)
 }