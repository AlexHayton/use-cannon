import {
  World,
  NaiveBroadphase,
  SAPBroadphase,
  Body,
  Plane,
  Box,
  Vec3,
  ConvexPolyhedron,
  Cylinder,
  Heightfield,
  Particle,
  Sphere,
  Trimesh,
  PointToPointConstraint,
  ConeTwistConstraint,
  HingeConstraint,
  DistanceConstraint,
  LockConstraint,
  Constraint,
  Spring,
<<<<<<< HEAD
  Quaternion,
=======
  Material,
>>>>>>> 235d4845
} from 'cannon-es'

let bodies = {}
let springs = {}
let world = new World()
let config = { step: 1 / 60 }

const TYPES = {
  Dynamic: Body.DYNAMIC,
  Static: Body.STATIC,
  Kinematic: Body.KINEMATIC,
}

function createShape(type, args) {
  switch (type) {
    case 'Box':
      return new Box(new Vec3(...args)) // halfExtents
    case 'ConvexPolyhedron':
      const [v, f, n] = args
      return new ConvexPolyhedron({
        vertices: v.map(([x, y, z]) => new Vec3(x, y, z)),
        normals: n ? n.map(([x, y, z]) => new Vec3(x, y, z)) : null,
        faces: f,
      })
    case 'Cylinder':
      return new Cylinder(...args) // [ radiusTop, radiusBottom, height, numSegments ] = args
    case 'Heightfield':
      return new Heightfield(...args) // [ Array data, options: {minValue, maxValue, elementSize}  ] = args
    case 'Particle':
      return new Particle() // no args
    case 'Plane':
      return new Plane() // no args, infinite x and y
    case 'Sphere':
      return new Sphere(...args) // [radius] = args
    case 'Trimesh':
      return new Trimesh(...args) // [vertices, indices] = args
  }
}

function syncBodies() {
  self.postMessage({ op: 'sync', bodies: world.bodies.map((body) => body.uuid) })
  bodies = world.bodies.reduce((acc, body) => ({ ...acc, [body.uuid]: body }), {})
}

self.onmessage = (e) => {
  const { op, uuid, type, positions, quaternions, props } = e.data

  switch (op) {
    case 'init': {
      const {
        gravity,
        tolerance,
        step,
        iterations,
        allowSleep,
        broadphase,
        axisIndex,
        defaultContactMaterial,
      } = props
      const broadphases = { NaiveBroadphase, SAPBroadphase }
      world.allowSleep = allowSleep
      world.gravity.set(gravity[0], gravity[1], gravity[2])
      world.solver.tolerance = tolerance
      world.solver.iterations = iterations
      world.broadphase = new (broadphases[broadphase + 'Broadphase'] || NaiveBroadphase)(world)
      world.broadphase.axisIndex = axisIndex ?? 0
      Object.assign(world.defaultContactMaterial, defaultContactMaterial)
      config.step = step
      break
    }
    case 'step': {
      world.step(config.step)
      for (let i = 0; i < world.bodies.length; i++) {
        let b = world.bodies[i],
          p = b.position,
          q = b.quaternion
        positions[3 * i + 0] = p.x
        positions[3 * i + 1] = p.y
        positions[3 * i + 2] = p.z
        quaternions[4 * i + 0] = q.x
        quaternions[4 * i + 1] = q.y
        quaternions[4 * i + 2] = q.z
        quaternions[4 * i + 3] = q.w
      }
      self.postMessage({ op: 'frame', positions, quaternions }, [positions.buffer, quaternions.buffer])
      break
    }
    case 'addBodies': {
      for (let i = 0; i < uuid.length; i++) {
        const {
          args = [],
          position = [0, 0, 0],
          rotation = [0, 0, 0],
          scale = [1, 1, 1],
          type: bodyType,
          mass,
<<<<<<< HEAD
          shapes,
=======
          material,
>>>>>>> 235d4845
          onCollide,
          ...extra
        } = props[i]

        const body = new Body({
          ...extra,
          mass: bodyType === 'Static' ? 0 : mass,
          type: TYPES[bodyType],
          material: material ? new Material(material) : undefined,
        })
        body.uuid = uuid[i]

        if (type === 'Compound') {
          shapes.forEach(({ type, args, position, rotation }) =>
            body.addShape(createShape(type, args), new Vec3(...position), new Quaternion(...rotation))
          )
        } else {
          body.addShape(createShape(type, args))
        }

        body.position.set(position[0], position[1], position[2])
        body.quaternion.setFromEuler(rotation[0], rotation[1], rotation[2])
        world.addBody(body)

        if (onCollide)
          body.addEventListener('collide', ({ type, contact, target }) => {
            const { ni, ri, rj } = contact
            self.postMessage({
              op: 'event',
              type,
              body: body.uuid,
              target: target.uuid,
              contact: {
                ni: ni.toArray(),
                ri: ri.toArray(),
                rj: rj.toArray(),
                impactVelocity: contact.getImpactVelocityAlongNormal(),
              },
              collisionFilters: {
                bodyFilterGroup: body.collisionFilterGroup,
                bodyFilterMask: body.collisionFilterMask,
                targetFilterGroup: target.collisionFilterGroup,
                targetFilterMask: target.collisionFilterMask,
              },
            })
          })
      }
      syncBodies()
      break
    }
    case 'removeBodies': {
      for (let i = 0; i < uuid.length; i++) world.removeBody(bodies[uuid[i]])
      syncBodies()
      break
    }
    case 'setPosition':
      bodies[uuid].position.set(props[0], props[1], props[2])
      break
    case 'setRotation':
      bodies[uuid].quaternion.setFromEuler(props[0], props[1], props[2], 'XYZ')
      break
    case 'setVelocity':
      bodies[uuid].velocity.set(props[0], props[1], props[2])
      break
    case 'setAngularVelocity':
      bodies[uuid].angularVelocity.set(props[0], props[1], props[2])
      break
    case 'setMass':
      bodies[uuid].mass = props
      break
    case 'setLinearDamping':
      bodies[uuid].linearDamping = props
      break
    case 'setAngularDamping':
      bodies[uuid].angularDamping = props
      break
    case 'setAllowSleep':
      bodies[uuid].allowSleep = props
      break
    case 'setSleepSpeedLimit':
      bodies[uuid].sleepSpeedLimit = props
      break
    case 'setSleepTimeLimit':
      bodies[uuid].sleepTimeLimit = props
      break
    case 'setCollisionFilterGroup':
      bodies[uuid].collisionFilterGroup = props
      break
    case 'setCollisionFilterMask':
      bodies[uuid].collisionFilterMask = props
      break
    case 'setCollisionFilterMask':
      bodies[uuid].collisionFilterMask = props
      break
    case 'setFixedRotation':
      bodies[uuid].fixedRotation = props
      break
    case 'applyForce':
      bodies[uuid].applyForce(new Vec3(...props[0]), new Vec3(...props[1]))
      break
    case 'applyImpulse':
      bodies[uuid].applyImpulse(new Vec3(...props[0]), new Vec3(...props[1]))
      break
    case 'applyLocalForce':
      bodies[uuid].applyLocalForce(new Vec3(...props[0]), new Vec3(...props[1]))
      break
    case 'applyLocalImpulse':
      bodies[uuid].applyLocalImpulse(new Vec3(...props[0]), new Vec3(...props[1]))
      break
    case 'addConstraint': {
      const [bodyA, bodyB, optns] = props
      let { pivotA, pivotB, axisA, axisB, ...options } = optns

      // is there a better way to enforce defaults?
      pivotA = Array.isArray(pivotA) ? new Vec3(...pivotA) : undefined
      pivotB = Array.isArray(pivotB) ? new Vec3(...pivotB) : undefined
      axisA = Array.isArray(axisA) ? new Vec3(...axisA) : undefined
      axisB = Array.isArray(axisB) ? new Vec3(...axisB) : undefined

      let constraint

      switch (type) {
        case 'PointToPoint':
          constraint = new PointToPointConstraint(
            bodies[bodyA],
            pivotA,
            bodies[bodyB],
            pivotB,
            optns.maxForce
          )
          break
        case 'ConeTwist':
          constraint = new ConeTwistConstraint(bodies[bodyA], bodies[bodyB], {
            pivotA,
            pivotB,
            axisA,
            axisB,
            ...options,
          })
          break
        case 'Hinge':
          constraint = new HingeConstraint(bodies[bodyA], bodies[bodyB], {
            pivotA,
            pivotB,
            axisA,
            axisB,
            ...options,
          })
          break
        case 'Distance':
          constraint = new DistanceConstraint(bodies[bodyA], bodies[bodyB], optns.distance, optns.maxForce)
          console.log(constraint)
          break
        case 'Lock':
          constraint = new LockConstraint(bodies[bodyA], bodies[bodyB], optns)
          break
        default:
          constraint = new Constraint(bodies[bodyA], bodies[bodyB], optns)
          break
      }
      constraint.uuid = uuid
      world.addConstraint(constraint)
      break
    }
    case 'removeConstraint':
      world.removeConstraint(uuid)
      break

    case 'enableConstraint':
      world.constraints.filter(({ uuid: thisId }) => thisId === uuid).map((c) => c.enable())
      break

    case 'disableConstraint':
      world.constraints.filter(({ uuid: thisId }) => thisId === uuid).map((c) => c.disable())
      break

    case 'addSpring': {
      const [bodyA, bodyB, optns] = props
      let { worldAnchorA, worldAnchorB, localAnchorA, localAnchorB, restLength, stiffness, damping } = optns

      worldAnchorA = Array.isArray(worldAnchorA) ? new Vec3(...worldAnchorA) : undefined
      worldAnchorB = Array.isArray(worldAnchorB) ? new Vec3(...worldAnchorB) : undefined
      localAnchorA = Array.isArray(localAnchorA) ? new Vec3(...localAnchorA) : undefined
      localAnchorB = Array.isArray(localAnchorB) ? new Vec3(...localAnchorB) : undefined

      let spring = new Spring(bodies[bodyA], bodies[bodyB], {
        worldAnchorA,
        worldAnchorB,
        localAnchorA,
        localAnchorB,
        restLength,
        stiffness,
        damping,
      })

      spring.uuid = uuid

      let postStepSpring = (e) => spring.applyForce()

      springs[uuid] = postStepSpring

      // Compute the force after each step
      world.addEventListener('postStep', springs[uuid])
      break
    }
    case 'removeSpring': {
      world.removeEventListener('postStep', springs[uuid])
      break
    }
  }
}<|MERGE_RESOLUTION|>--- conflicted
+++ resolved
@@ -19,11 +19,8 @@
   LockConstraint,
   Constraint,
   Spring,
-<<<<<<< HEAD
+  Material,
   Quaternion,
-=======
-  Material,
->>>>>>> 235d4845
 } from 'cannon-es'
 
 let bodies = {}
@@ -120,11 +117,8 @@
           scale = [1, 1, 1],
           type: bodyType,
           mass,
-<<<<<<< HEAD
+          material,
           shapes,
-=======
-          material,
->>>>>>> 235d4845
           onCollide,
           ...extra
         } = props[i]
