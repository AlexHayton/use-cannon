import {
  World,
  NaiveBroadphase,
  Body,
  Plane,
  Box,
  Vec3,
  ConvexPolyhedron,
  Cylinder,
  Heightfield,
  Particle,
  Sphere,
  Trimesh,
} from 'cannon-es'

let bodies = {}
let world = new World()
let config = { step: 1 / 60 }
world.broadphase = new NaiveBroadphase(world)
world.gravity.set(0, 10, 0)

function task(e, sync = true) {
  const { op, uuid, type, positions, quaternions, props } = e.data

  switch (op) {
    case 'init': {
      const { gravity, tolerance, step } = props
      world.gravity.set(gravity[0], gravity[1], gravity[2])
      world.solver.tolerance = props.tolerance
      config.step = props.step
      break
    }
    case 'step': {
      world.step(config.step)
      for (let i = 0; i < world.bodies.length; i++) {
        let b = world.bodies[i],
          p = b.position,
          q = b.quaternion
        positions[3 * i + 0] = p.x
        positions[3 * i + 1] = p.y
        positions[3 * i + 2] = p.z
        quaternions[4 * i + 0] = q.x
        quaternions[4 * i + 1] = q.y
        quaternions[4 * i + 2] = q.z
        quaternions[4 * i + 3] = q.w
      }
      self.postMessage({ op: 'frame', positions, quaternions }, [positions.buffer, quaternions.buffer])
      break
    }
    case 'addBody': {
      const { args = [], mesh = null, position = [0, 0, 0], rotation = [0, 0, 0], scale = [1, 1, 1], ...extra } = props

      const body = new Body(extra)
      body.uuid = uuid
      switch (type) {
        case 'Box':
<<<<<<< HEAD
          body.addShape(new Box(new Vec3(...args))) // halfExtents { x, y, z } = args
=======
          body.addShape(new Box(new Vec3(...args))) // halfExtents
>>>>>>> f164b0b4
          break
        case 'Convex':
          break
        case 'ConvexPolyhedron':
          // 'mesh' must contain data structured as THREE.Geometry vertex and faces arrays
          // Convert from THREE.Vector3 to CANNON.Vec3
          const vertices = new Array(mesh.vertices.length)
          for (let i = 0; i < vertices.length; i++) {
            vertices[i] = new Vec3(mesh.vertices[i].x, mesh.vertices[i].y, mesh.vertices[i].z)
          }

          // Convert from THREE.Face3 to Cannon-compatible Array
          const faces = new Array(mesh.faces.length)
          for (let i = 0; i < mesh.faces.length; i++) {
            faces[i] = [mesh.faces[i].a, mesh.faces[i].b, mesh.faces[i].c]
          }

          // NOTE: You can sometimes get away with *concave* meshes depending on what you are doing.
          // non-convex meshes will however produce errors in inopportune collisions
          body.addmesh(new ConvexPolyhedron(vertices, faces))
          break
        case 'Cylinder':
          body.addShape(new Cylinder(...args)) // { radiusTop, radiusBottom, height, numSegments } = args
          break
        case 'Heightfield':
          body.addShape(new Heightfield(...args)) // { Array data, options: {minValue, maxValue, elementSize}  } = args
          break
        case 'Particle':
          body.addShape(new Particle()) // no args
          break
        case 'Plane':
          body.addShape(new Plane()) // no args, infinite x and y
          break
        case 'Sphere':
          body.addShape(new Sphere(...args)) // { radius } = args
          break
        case 'Trimesh':
          body.addShape(new Trimesh(...args)) // { vertices, indices } = args
          break
        default:
          break
      }

      body.position.set(position[0], position[1], position[2])
      body.quaternion.setFromEuler(rotation[0], rotation[1], rotation[2])
      world.addBody(body)
      if (sync) syncBodies()
      break
    }
    case 'addBodies': {
      for (let i = 0; i < uuid.length; i++) {
<<<<<<< HEAD
        task(
          {
            data: {
              op: 'addBody',
              type,
              uuid: uuid[i],
              args: (args && args[i]) || [],
              position: (position && position[i]) || [0, 0, 0],
              rotation: (rotation && rotation[i]) || [0, 0, 0],
              ...props,
            },
          },
          false
        )
=======
        task({ data: { op: 'addBody', type, uuid: uuid[i], props: props[i] } }, false)
>>>>>>> f164b0b4
      }
      syncBodies()
      break
    }
    case 'removeBody': {
      world.removeBody(bodies[uuid])
      if (sync) syncBodies()
      break
    }
    case 'removeBodies': {
      for (let i = 0; i < uuid.length; i++) task({ data: { op: 'removeBody', uuid: uuid[i] } })
      syncBodies()
      break
    }
    case 'setPosition': {
      const { position } = props
      bodies[uuid].position.set(position[0], position[1], position[2])
      break
    }
    case 'setRotation': {
      const { rotation } = props
      bodies[uuid].rotation.set(rotation[0], rotation[1], rotation[2])
      break
    }
    default:
      break
  }
}

function syncBodies() {
  self.postMessage({ op: 'sync', bodies: world.bodies.map(body => body.uuid) })
  bodies = world.bodies.reduce((acc, body) => ({ ...acc, [body.uuid]: body }), {})
}

self.onmessage = e => task(e)<|MERGE_RESOLUTION|>--- conflicted
+++ resolved
@@ -54,11 +54,7 @@
       body.uuid = uuid
       switch (type) {
         case 'Box':
-<<<<<<< HEAD
-          body.addShape(new Box(new Vec3(...args))) // halfExtents { x, y, z } = args
-=======
           body.addShape(new Box(new Vec3(...args))) // halfExtents
->>>>>>> f164b0b4
           break
         case 'Convex':
           break
@@ -110,24 +106,7 @@
     }
     case 'addBodies': {
       for (let i = 0; i < uuid.length; i++) {
-<<<<<<< HEAD
-        task(
-          {
-            data: {
-              op: 'addBody',
-              type,
-              uuid: uuid[i],
-              args: (args && args[i]) || [],
-              position: (position && position[i]) || [0, 0, 0],
-              rotation: (rotation && rotation[i]) || [0, 0, 0],
-              ...props,
-            },
-          },
-          false
-        )
-=======
         task({ data: { op: 'addBody', type, uuid: uuid[i], props: props[i] } }, false)
->>>>>>> f164b0b4
       }
       syncBodies()
       break
