import {
  World,
  NaiveBroadphase,
  SAPBroadphase,
  Body,
  Plane,
  Box,
  Vec3,
  ConvexPolyhedron,
  Cylinder,
  Heightfield,
  Particle,
  Sphere,
  Trimesh,
  PointToPointConstraint,
  ConeTwistConstraint,
  HingeConstraint,
  DistanceConstraint,
  LockConstraint,
  Constraint,
  Spring,
} from 'cannon-es'

let bodies = {}
let springs = {}
let world = new World()
let config = { step: 1 / 60 }

const TYPES = {
  Dynamic: Body.DYNAMIC,
  Static: Body.STATIC,
  Kinematic: Body.KINEMATIC,
}

function syncBodies() {
  self.postMessage({ op: 'sync', bodies: world.bodies.map(body => body.uuid) })
  bodies = world.bodies.reduce((acc, body) => ({ ...acc, [body.uuid]: body }), {})
}

self.onmessage = e => {
  const { op, uuid, type, positions, quaternions, props } = e.data

  switch (op) {
    case 'init': {
      const {
        gravity,
        tolerance,
        step,
        iterations,
        allowSleep,
        broadphase,
        axisIndex,
        defaultContactMaterial,
      } = props
      const broadphases = { NaiveBroadphase, SAPBroadphase }
      world.allowSleep = allowSleep
      world.gravity.set(gravity[0], gravity[1], gravity[2])
      world.solver.tolerance = tolerance
      world.solver.iterations = iterations
      world.broadphase = new (broadphases[broadphase + 'Broadphase'] || NaiveBroadphase)(world)
      world.broadphase.axisIndex = axisIndex ?? 0
      Object.assign(world.defaultContactMaterial, defaultContactMaterial)
      config.step = step
      break
    }
    case 'step': {
      world.step(config.step)
      for (let i = 0; i < world.bodies.length; i++) {
        let b = world.bodies[i],
          p = b.position,
          q = b.quaternion
        positions[3 * i + 0] = p.x
        positions[3 * i + 1] = p.y
        positions[3 * i + 2] = p.z
        quaternions[4 * i + 0] = q.x
        quaternions[4 * i + 1] = q.y
        quaternions[4 * i + 2] = q.z
        quaternions[4 * i + 3] = q.w
      }
      self.postMessage({ op: 'frame', positions, quaternions }, [positions.buffer, quaternions.buffer])
      break
    }
    case 'addBodies': {
      for (let i = 0; i < uuid.length; i++) {
        const {
          args = [],
          position = [0, 0, 0],
          rotation = [0, 0, 0],
          scale = [1, 1, 1],
          type: bodyType,
          mass,
          onCollide,
          ...extra
        } = props[i]

        const body = new Body({ ...extra, mass: bodyType === 'Static' ? 0 : mass, type: TYPES[bodyType] })
        body.uuid = uuid[i]

        switch (type) {
          case 'Box':
            body.addShape(new Box(new Vec3(...args))) // halfExtents
            break
          case 'ConvexPolyhedron':
            const [v, f, n] = args
            const shape = new ConvexPolyhedron(
              v.map(([x, y, z]) => new Vec3(x, y, z)),
              f
            )
            if (n) shape.faceNormals = n.map(([x, y, z]) => new Vec3(x, y, z))
            else shape.computeNormals()
            body.addShape(shape)
            break
          case 'Cylinder':
            body.addShape(new Cylinder(...args)) // [ radiusTop, radiusBottom, height, numSegments ] = args
            break
          case 'Heightfield':
            body.addShape(new Heightfield(...args)) // [ Array data, options: {minValue, maxValue, elementSize}  ] = args
            break
          case 'Particle':
            body.addShape(new Particle()) // no args
            break
          case 'Plane':
            body.addShape(new Plane()) // no args, infinite x and y
            break
          case 'Sphere':
            body.addShape(new Sphere(...args)) // [radius] = args
            break
          case 'Trimesh':
            body.addShape(new Trimesh(...args)) // [vertices, indices] = args
            break
        }

        body.position.set(position[0], position[1], position[2])
        body.quaternion.setFromEuler(rotation[0], rotation[1], rotation[2])
        world.addBody(body)

        if (onCollide)
          body.addEventListener('collide', ({ type, contact, target }) => {
            const { ni, ri, rj } = contact
            self.postMessage({
              op: 'event',
              type,
              body: body.uuid,
              target: target.uuid,
              contact: {
                ni: ni.toArray(),
                ri: ri.toArray(),
                rj: rj.toArray(),
                impactVelocity: contact.getImpactVelocityAlongNormal(),
              },
              collisionFilters: {
                bodyFilterGroup: body.collisionFilterGroup,
                bodyFilterMask: body.collisionFilterMask,
                targetFilterGroup: target.collisionFilterGroup,
                targetFilterMask: target.collisionFilterMask,
              },
            })
          })
      }
      syncBodies()
      break
    }
    case 'removeBodies': {
      for (let i = 0; i < uuid.length; i++) world.removeBody(bodies[uuid[i]])
      syncBodies()
      break
    }
    case 'setPosition':
      bodies[uuid].position.set(props[0], props[1], props[2])
      break
    case 'setRotation':
      bodies[uuid].quaternion.setFromEuler(props[0], props[1], props[2], 'XYZ')
      break
    case 'setVelocity':
      bodies[uuid].velocity.set(props[0], props[1], props[2])
      break
    case 'setAngularVelocity':
      bodies[uuid].angularVelocity.set(props[0], props[1], props[2])
      break
    case 'setMass':
      bodies[uuid].mass = props
      break
    case 'setLinearDamping':
      bodies[uuid].linearDamping = props
      break
    case 'setAngularDamping':
      bodies[uuid].angularDamping = props
      break
    case 'setAllowSleep':
      bodies[uuid].allowSleep = props
      break
    case 'setSleepSpeedLimit':
      bodies[uuid].sleepSpeedLimit = props
      break
    case 'setSleepTimeLimit':
      bodies[uuid].sleepTimeLimit = props
      break
    case 'setCollisionFilterGroup':
      bodies[uuid].collisionFilterGroup = props
      break
    case 'setCollisionFilterMask':
      bodies[uuid].collisionFilterMask = props
      break
    case 'setCollisionFilterMask':
      bodies[uuid].collisionFilterMask = props
      break
    case 'setFixedRotation':
      bodies[uuid].fixedRotation = props
      break
    case 'applyForce':
      bodies[uuid].applyForce(new Vec3(...props[0]), new Vec3(...props[1]))
      break
    case 'applyImpulse':
      bodies[uuid].applyImpulse(new Vec3(...props[0]), new Vec3(...props[1]))
      break
    case 'applyLocalForce':
      bodies[uuid].applyLocalForce(new Vec3(...props[0]), new Vec3(...props[1]))
      break
    case 'applyLocalImpulse':
      bodies[uuid].applyLocalImpulse(new Vec3(...props[0]), new Vec3(...props[1]))
      break
    case 'addConstraint': {
      const [bodyA, bodyB, optns] = props
      let { pivotA, pivotB, axisA, axisB, ...options } = optns

      // is there a better way to enforce defaults?
      pivotA = Array.isArray(pivotA) ? new Vec3(...pivotA) : undefined
      pivotB = Array.isArray(pivotB) ? new Vec3(...pivotB) : undefined
      axisA = Array.isArray(axisA) ? new Vec3(...axisA) : undefined
      axisB = Array.isArray(axisB) ? new Vec3(...axisB) : undefined

      let constraint

      switch (type) {
        case 'PointToPoint':
          constraint = new PointToPointConstraint(
            bodies[bodyA],
            pivotA,
            bodies[bodyB],
            pivotB,
            optns.maxForce
          )
          break
        case 'ConeTwist':
          constraint = new ConeTwistConstraint(bodies[bodyA], bodies[bodyB], {
            pivotA,
            pivotB,
            axisA,
            axisB,
            ...options,
          })
          break
        case 'Hinge':
          constraint = new HingeConstraint(bodies[bodyA], bodies[bodyB], {
            pivotA,
            pivotB,
            axisA,
            axisB,
            ...options,
          })
          break
        case 'Distance':
          constraint = new DistanceConstraint(bodies[bodyA], bodies[bodyB], optns.distance, optns.maxForce)
          console.log(constraint)
          break
        case 'Lock':
          constraint = new LockConstraint(bodies[bodyA], bodies[bodyB], optns)
          break
        default:
          constraint = new Constraint(bodies[bodyA], bodies[bodyB], optns)
          break
      }
      constraint.uuid = uuid
      world.addConstraint(constraint)
      break
    }
    case 'removeConstraint':
      world.removeConstraint(uuid)
      break
<<<<<<< HEAD
    }
    case 'enableConstraint': {
      world.constraints.filter(({ uuid: thisId }) => thisId === uuid).map(c => c.enable())
      break
    }
    case 'disableConstraint': {
      world.constraints.filter(({ uuid: thisId }) => thisId === uuid).map(c => c.disable())
      break
    }
=======
>>>>>>> a76d8888
    case 'addSpring': {
      const [bodyA, bodyB, optns] = props
      let { worldAnchorA, worldAnchorB, localAnchorA, localAnchorB, restLength, stiffness, damping } = optns

      worldAnchorA = Array.isArray(worldAnchorA) ? new Vec3(...worldAnchorA) : undefined
      worldAnchorB = Array.isArray(worldAnchorB) ? new Vec3(...worldAnchorB) : undefined
      localAnchorA = Array.isArray(localAnchorA) ? new Vec3(...localAnchorA) : undefined
      localAnchorB = Array.isArray(localAnchorB) ? new Vec3(...localAnchorB) : undefined

      let spring = new Spring(bodies[bodyA], bodies[bodyB], {
        worldAnchorA,
        worldAnchorB,
        localAnchorA,
        localAnchorB,
        restLength,
        stiffness,
        damping,
      })

      spring.uuid = uuid

      let postStepSpring = e => spring.applyForce()

      springs[uuid] = postStepSpring

      // Compute the force after each step
      world.addEventListener('postStep', springs[uuid])
      break
    }
    case 'removeSpring': {
      world.removeEventListener('postStep', springs[uuid])
      break
    }
  }
}<|MERGE_RESOLUTION|>--- conflicted
+++ resolved
@@ -277,7 +277,6 @@
     case 'removeConstraint':
       world.removeConstraint(uuid)
       break
-<<<<<<< HEAD
     }
     case 'enableConstraint': {
       world.constraints.filter(({ uuid: thisId }) => thisId === uuid).map(c => c.enable())
@@ -287,8 +286,6 @@
       world.constraints.filter(({ uuid: thisId }) => thisId === uuid).map(c => c.disable())
       break
     }
-=======
->>>>>>> a76d8888
     case 'addSpring': {
       const [bodyA, bodyB, optns] = props
       let { worldAnchorA, worldAnchorB, localAnchorA, localAnchorB, restLength, stiffness, damping } = optns
